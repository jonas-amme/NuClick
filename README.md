--- conflicted
+++ resolved
@@ -1,23 +1,11 @@
-<<<<<<< HEAD
-# NuClick
- Click inside the nuclei or draw a scribble inside glands to obtain segmentation.
-=======
-# NuClick 
- Click inside the nuclei or draw a scribble/squiggle inside glands to obtain segmentation.
- This is Keras implementation of NuClick ([link to paper]( https://arxiv.org/pdf/1909.03253.pdf ))
- 
->>>>>>> 8655339b
+# NuClick++
+ Clicks inside the nuclei or draw a scribble inside glands to obtain segmentation.
  
 ![alt text](gifs/11.gif "H&E")![alt text](gifs/22.gif "H&E") ![alt text](gifs/33.gif "H&E")
 
 
-<<<<<<< HEAD
- ##Inference for Nuclei:
+ ##Inference:
  Download weights for nucelues segmentation from [here]( https://drive.google.com/open?id=1MGjZs_-2Xo1W9NZqbq_5XLP-VbIo-ltA) and save it inside `weights` folder:
-=======
- ## Inference:
- Download weights for nucleus segmentation from [here]( https://drive.google.com/open?id=1MGjZs_-2Xo1W9NZqbq_5XLP-VbIo-ltA) and save it inside `weights` folder:
->>>>>>> 8655339b
  * Set `application` in the `config.py` 
  * Run `test.py` to use the interface.
  
